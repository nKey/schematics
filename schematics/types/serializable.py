
from schematics.types.base import BaseType


def serializable(*args, **kwargs):
    """A serializable is a way to define dynamic serializable fields that are
    derived from other fields.

    >>> from schematics.models import serializable
    >>> class Location(Model):
    ...     country_code = StringType()
    ...     @serializable
    ...     def country_name(self):
    ...         return {'us': u'United States'}[self.country_code]
    ...
    >>> location = Location({'country_code': 'us'})
    >>> location.serialize()
    {'country_name': u'United States', 'country_code': u'us'}
    >>>
    :param type:
        A custom subclass of `BaseType` for enforcing a certain type
        on serialization.
    :param serialized_name:
        The name of this field in the serialized output.
    """
    def wrapper(func):
        serialized_type = kwargs.pop("type", BaseType())  # pylint: disable=no-value-for-parameter
        serialized_name = kwargs.pop("serialized_name", None)
        serialize_when_none = kwargs.pop("serialize_when_none", True)
<<<<<<< HEAD
        return Serializable(f, type=serialized_type, serialized_name=serialized_name,
=======
        return Serializable(func, type=serialized_type, serialized_name=serialized_name,
>>>>>>> b24c1cf2
                            serialize_when_none=serialize_when_none)

    if len(args) == 1 and callable(args[0]):
        # No arguments, this is the decorator
        # Set default values for the arguments
        return wrapper(args[0])
    else:
        return wrapper


class Serializable(object):

    def __init__(self, func, type=None, serialized_name=None, serialize_when_none=True):
        self.func = func
        self.type = type
        self.serialized_name = serialized_name
        self.serialize_when_none = serialize_when_none

    def __get__(self, instance, cls):
        return self.func(instance)

    def to_native(self, value, context=None):
        return self.type.to_native(value, context)

    def to_primitive(self, value, context=None):
        return self.type.to_primitive(value, context)<|MERGE_RESOLUTION|>--- conflicted
+++ resolved
@@ -27,11 +27,7 @@
         serialized_type = kwargs.pop("type", BaseType())  # pylint: disable=no-value-for-parameter
         serialized_name = kwargs.pop("serialized_name", None)
         serialize_when_none = kwargs.pop("serialize_when_none", True)
-<<<<<<< HEAD
-        return Serializable(f, type=serialized_type, serialized_name=serialized_name,
-=======
         return Serializable(func, type=serialized_type, serialized_name=serialized_name,
->>>>>>> b24c1cf2
                             serialize_when_none=serialize_when_none)
 
     if len(args) == 1 and callable(args[0]):
