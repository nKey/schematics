--- conflicted
+++ resolved
@@ -440,6 +440,10 @@
 
     """
 
+    MESSAGES = {
+        'bool': u"Must be either true or false.",
+    }
+
     TRUE_VALUES = ('True', 'true', '1')
     FALSE_VALUES = ('False', 'false', '0')
 
@@ -449,15 +453,9 @@
                 value = True
             elif value in self.FALSE_VALUES:
                 value = False
-<<<<<<< HEAD
-            else:
-                raise ValidationError(u'Invalid boolean value')
-        return bool(value)
-=======
         if not isinstance(value, bool):
-            raise ValueError(u'Must be either true or false.')
-        return value
->>>>>>> a353fdbe
+            raise ValidationError(self.messages['bool'])
+        return value
 
 
 class DateType(BaseType):
