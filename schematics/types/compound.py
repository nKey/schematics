--- conflicted
+++ resolved
@@ -439,14 +439,7 @@
                              field_converter,
                              role=role, print_none=print_none)
 
-<<<<<<< HEAD
-        if shaped or print_none:
-            return shaped
-        else:
-            return None
-
-
-from ..models import Model, ModelMeta
-=======
         return shaped
->>>>>>> c1c65fcf
+
+
+from ..models import Model, ModelMeta