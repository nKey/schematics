# -*- coding: utf-8 -*-

from __future__ import division
from ..exceptions import ValidationError, ConversionError, ModelValidationError, StopValidation
from ..transforms import export_loop, EMPTY_LIST, EMPTY_DICT
from .base import BaseType


class MultiType(BaseType):

    def validate(self, value):
        """Report dictionary of errors with lists of errors as values of each
        key. Used by ModelType and ListType.

        """
        errors = {}

        for validator in self.validators:
            try:
                validator(value)
            except ModelValidationError as e:
                errors.update(e.messages)

                if isinstance(e, StopValidation):
                    break

        if errors:
            raise ValidationError(errors)

        return value

    def export_loop(self, shape_instance, field_converter,
                    role=None, print_none=False):
        raise NotImplemented()

    def init_compound_field(self, field, compound_field, **kwargs):
        """
        Some of non-BaseType fields requires `field` arg.
        Not avoid name conflict, provide it as `compound_field`.
        Example:

            comments = ListType(DictType, compound_field=StringType)
        """
        if compound_field:
            field = field(field=compound_field, **kwargs)
        else:
            field = field(**kwargs)
        return field


class ModelType(MultiType):
    def __init__(self, model_class, **kwargs):
        self.model_class = model_class
        self.fields = self.model_class.fields

        validators = kwargs.pop("validators", [])
        self.strict = kwargs.pop("strict", True)

        def validate_model(model_instance):
            model_instance.validate()
            return model_instance

        super(ModelType, self).__init__(validators=[validate_model] + validators,  **kwargs)

    def __repr__(self):
        return object.__repr__(self)[:-1] + ' for %s>' % self.model_class

    def to_native(self, value, mapping=None, context=None):
        # We have already checked if the field is required. If it is None it
        # should continue being None
        if mapping is None:
            mapping = {}
        if value is None:
            return None
        if isinstance(value, self.model_class):
            return value

        if not isinstance(value, dict):
            raise ConversionError(u'Please use a mapping for this field or {0} instance instead of {1}.'.format(
                self.model_class.__name__,
                type(value).__name__))

<<<<<<< HEAD
        # partial submodels now available with import_data (ht ryanolson)
        model = self.model_class()
        return model.import_data(value, mapping=mapping, context=context)
=======
        # We don't allow partial submodels because that is just complex and
        # not obviously useful
        return self.model_class(raw_data=value, strict=self.strict)
>>>>>>> 80bdb3c6

    def to_primitive(self, model_instance, context=None):
        primitive_data = {}
        for field_name, field, value in model_instance.atoms():
            serialized_name = field.serialized_name or field_name

            if value is None and model_instance.allow_none(field):
                    primitive_data[serialized_name] = None
            else:
                primitive_data[serialized_name] = field.to_primitive(value,
                                                                     context)

        return primitive_data

    def export_loop(self, model_instance, field_converter,
                    role=None, print_none=False):
        """
        Calls the main `export_loop` implementation because they are both
        supposed to operate on models.
        """
        shaped =  export_loop(self.model_class, model_instance,
                              field_converter,
                              role=role, print_none=print_none)

        if shaped and len(shaped) == 0 and self.allow_none():
            return shaped
        elif shaped:
            return shaped
        elif print_none:
            return shaped


class ListType(MultiType):

    def __init__(self, field, min_size=None, max_size=None, **kwargs):

        if not isinstance(field, BaseType):
            compound_field = kwargs.pop('compound_field', None)
            field = self.init_compound_field(field, compound_field, **kwargs)

        self.field = field
        self.min_size = min_size
        self.max_size = max_size

        validators = [self.check_length, self.validate_items] + kwargs.pop("validators", [])

        super(ListType, self).__init__(validators=validators, **kwargs)

    @property
    def model_class(self):
        return self.field.model_class

    def _force_list(self, value):
        if value is None or value == EMPTY_LIST:
            return []

        try:
            if isinstance(value, basestring):
                raise TypeError()

            if isinstance(value, dict):
                return [value[unicode(k)] for k in sorted(map(int, value.keys()))]

            return list(value)
        except TypeError:
            return [value]

    def to_native(self, value, context=None):
        items = self._force_list(value)

        return [self.field.to_native(item, context) for item in items]

    def check_length(self, value):
        list_length = len(value) if value else 0

        if self.min_size is not None and list_length < self.min_size:
            message = ({
                True: u'Please provide at least %d item.',
                False: u'Please provide at least %d items.'}[self.min_size == 1]
            ) % self.min_size
            raise ValidationError(message)

        if self.max_size is not None and list_length > self.max_size:
            message = ({
                True: u'Please provide no more than %d item.',
                False: u'Please provide no more than %d items.'}[self.max_size == 1]
            ) % self.max_size
            raise ValidationError(message)

    def validate_items(self, items):
        errors = []
        for idx, item in enumerate(items, 1):
            try:
                self.field.validate(item)
            except ValidationError as e:
                errors.append(e.message)

        if errors:
            raise ValidationError(errors)

    def to_primitive(self, value, context=None):
        return [self.field.to_primitive(item, context) for item in value]

    def export_loop(self, list_instance, field_converter,
                    role=None, print_none=False):
        """Loops over each item in the model and applies either the field
        transform or the multitype transform.  Essentially functions the same
        as `serialize.export_loop`.
        """
        data = []
        for value in list_instance:
            if hasattr(self.field, 'export_loop'):
                shaped = self.field.export_loop(value, field_converter,
                                                role=role)
                feels_empty = shaped and len(shaped) == 0
            else:
                shaped = field_converter(self.field, value)
                feels_empty = shaped == None

            ### Print if we want empty or found a value
            if (feels_empty and self.allow_none()):
                data.append(shaped)
            elif shaped is not None:
                data.append(shaped)
            elif print_none:
                data.append(shaped)

        ### Return data if the list contains anything
        if len(data) > 0:
            return data
        elif len(data) == 0 and self.allow_none():
            return data
        elif print_none:
            return data


class DictType(MultiType):

    def __init__(self, field, coerce_key=None, **kwargs):
        if not isinstance(field, BaseType):
            compound_field = kwargs.pop('compound_field', None)
            field = self.init_compound_field(field, compound_field, **kwargs)

        self.coerce_key = coerce_key or unicode
        self.field = field

        validators = [self.validate_items] + kwargs.pop("validators", [])

        super(DictType, self).__init__(validators=validators, **kwargs)

    @property
    def model_class(self):
        return self.field.model_class

    def to_native(self, value, safe=False, context=None):
        if value == EMPTY_DICT:
            value = {}

        value = value or {}

        if not isinstance(value, dict):
            raise ValidationError(u'Only dictionaries may be used in a DictType')

        return dict((self.coerce_key(k), self.field.to_native(v, context))
                    for k, v in value.iteritems())

    def validate_items(self, items):
        errors = {}
        for key, value in items.iteritems():
            try:
                self.field.validate(value)
            except ValidationError as e:
                errors[key] = e

        if errors:
            raise ValidationError(errors)

    def to_primitive(self, value, context=None):
        return dict((unicode(k), self.field.to_primitive(v, context))
                    for k, v in value.iteritems())

    def export_loop(self, dict_instance, field_converter,
                    role=None, print_none=False):
        """Loops over each item in the model and applies either the field
        transform or the multitype transform.  Essentially functions the same
        as `serialize.export_loop`.
        """
        data = {}

        for key, value in dict_instance.iteritems():
            if hasattr(self.field, 'export_loop'):
                shaped = self.field.export_loop(value, field_converter,
                                                role=role)
                feels_empty = shaped and len(shaped) == 0
            else:
                shaped = field_converter(self.field, value)
                feels_empty = shaped == None

            if feels_empty and self.allow_none():
                data[key] = shaped
            elif shaped is not None:
                data[key] = shaped
            elif print_none:
                data[key] = shaped

        if len(data) > 0:
            return data
        elif len(data) == 0 and self.allow_none():
            return data
        elif print_none:
            return data
<|MERGE_RESOLUTION|>--- conflicted
+++ resolved
@@ -80,15 +80,10 @@
                 self.model_class.__name__,
                 type(value).__name__))
 
-<<<<<<< HEAD
         # partial submodels now available with import_data (ht ryanolson)
         model = self.model_class()
-        return model.import_data(value, mapping=mapping, context=context)
-=======
-        # We don't allow partial submodels because that is just complex and
-        # not obviously useful
-        return self.model_class(raw_data=value, strict=self.strict)
->>>>>>> 80bdb3c6
+        return model.import_data(value, mapping=mapping, context=context,
+                                 strict=self.strict)
 
     def to_primitive(self, model_instance, context=None):
         primitive_data = {}
