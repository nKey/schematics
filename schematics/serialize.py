--- conflicted
+++ resolved
@@ -16,14 +16,9 @@
     The Role has a set of names and one function that the specific field is
     filtered with.
 
-<<<<<<< HEAD
-    A Role can be operated on as a Set object representing its fields. You
-    shouldn't combine roles that have different functions, to avoid confusion.
-=======
     A Role can be operated on as a Set object representing its fields. It's
     important to note that when combining multiple roles using these operations
     only the function of the first role is kept on the resulting role.
->>>>>>> 0328c977
 
     """
     def __init__(self, function, fields):
