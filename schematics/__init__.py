--- conflicted
+++ resolved
@@ -1,10 +1,6 @@
 # -*- coding: utf-8 -*-
 
-<<<<<<< HEAD
-version_info = ('1', '1', '2')
-=======
 __version__ = '2.0.0'
->>>>>>> 65e2a1d0
 
 # TODO: remove deprecated API
 from . import deprecated
