--- conflicted
+++ resolved
@@ -164,14 +164,7 @@
         return cls(expand(data))
 
     def __init__(self, raw_data=None):
-<<<<<<< HEAD
-        if raw_data is None:
-            raw_data = {}
-        self._initial = raw_data
-        self._raw_data = self.convert(raw_data) if raw_data else {}
-=======
         self._raw_data = {}
->>>>>>> 15a2dd18
         self._data = {}
         if raw_data:
             converted = self.convert(raw_data)
@@ -197,11 +190,7 @@
             return  # no input data to validate
         try:
             data = validate(self, self._raw_data, partial=partial, strict=strict, context=self._data)
-<<<<<<< HEAD
-            self._data.update(**data)
-=======
             self._data.update(data)
->>>>>>> 15a2dd18
         except BaseError as e:
             raise ModelValidationError(e.messages)
         finally:
