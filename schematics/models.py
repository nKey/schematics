import inspect
import itertools

from .types import BaseType
from .types.bind import _bind
from .types.compound import MultiType
from .exceptions import ValidationError


def serializable(*args, **kwargs):
    """
    A serializable is a way to define dynamic serializable fields that are derived
    from other fields.

        class Location(Model):
            country_code = StringType()

            @serializable
            def country_name(self):
                return get_country_name(self.country_code)

    Accepts two keyword arguments:

        serialized_name: the name of this field in the serialized output
        serialized_class: a custom subclass of Serializable if you want to override
                            to_primitive

    """
    def wrapper(f):
        SerializableClass = kwargs.get("serialized_class", Serializable)
        return SerializableClass(f, serialized_name=kwargs.get("serialized_name", None))

    if len(args) == 1 and callable(args[0]):
        # No arguments, this is the decorator
        # Set default values for the arguments
        return wrapper(args[0])
    else:
        return wrapper


class Serializable(property):

    def __init__(self, *args, **kwargs):
        self.serialized_name = kwargs.pop("serialized_name", None)

        super(Serializable, self).__init__(*args, **kwargs)

    def to_primitive(self, value):
        return value


class ModelOptions(object):
    """This class is a container for all metaclass configuration options. It's
    primary purpose is to create an instance of a model's options for every
    instance of a model.

    It also creates errors in cases where unknown options parameters are found.
    """
    def __init__(self, klass, namespace=None, roles=None):
        self.klass = klass
        self.namespace = namespace
        self.roles = roles or {}


class ModelMeta(type):
    """Meta class for Models. Handles model inheritance and Options.
    """

    def __new__(cls, name, bases, attrs):
        fields = {}
        serializables = {}

        for base in reversed(bases):
            if hasattr(base, 'fields'):
                fields.update(base.fields)

            if hasattr(base, '_serializables'):
                serializables.update(base._serializables)

        for key, value in attrs.iteritems():
            if isinstance(value, BaseType):
                fields[key] = value
            if isinstance(value, Serializable):
                serializables[key] = value

        for key, field in fields.iteritems():
            attrs[key] = FieldDescriptor(key)  # For accessing internal data by field name attributes

        # Create a valid ModelOptions instance in `_options`
        _options_class = getattr(attrs, '__classoptions__', ModelOptions)
        _options_members = {}
        if 'Options' in attrs:
            for k, v in inspect.getmembers(attrs['Options']):
                if not k.startswith("_"):
                    _options_members[k] = v
        attrs['_options'] = _options_class(cls, **_options_members)

<<<<<<< HEAD
        attrs['_fields'] = fields
        attrs["_serializables"] = serializables
=======
        attrs['_unbound_fields'] = fields
>>>>>>> 970d59ae
        klass = type.__new__(cls, name, bases, attrs)

        for field in fields.values():
            field.owner_model = klass

        return klass

    @property
    def fields(cls):
        return cls._unbound_fields


class FieldDescriptor(object):

    def __init__(self, name):
        self.name = name

    def __get__(self, obj, type=None):
        try:
            if obj is None:
                return type.fields[self.name]
            return obj._data[self.name]
        except KeyError:
            raise AttributeError(self.name)

    def init_model(self, field, value):
        """If raw values are assigned to a ModelType assign a model instance."""
        if isinstance(value, dict):  # But not an instance, make it one
            model = field.model_class(**value)
            return model
        return value

    def __set__(self, obj, value):
        field = obj._fields[self.name]
        if isinstance(field, MultiType):
            if isinstance(value, list):
                value = [self.init_model(field, item) for item in value]
            else:
                value = self.init_model(field, value)
            # Also init_model for things underneath
        obj._data[self.name] = value

    def __delete__(self, obj):
        if self.name not in obj._fields:
            raise AttributeError('%r has no attribute %r' %
                                 (type(obj).__name__, self.name))
        del obj._fields[self.name]


class Model(object):

    __metaclass__ = ModelMeta
    __optionsclass__ = ModelOptions

    @classmethod
    def from_flat(cls, data):
        from .serialize import expand
        return cls(**expand(data))

    def __init__(self, **data):
        self.initial = data
        self._fields = {}
        self.memo = {}
        for name, field in self._unbound_fields.iteritems():
            self._fields[name] = _bind(field, self, self.memo)
        self._primitive_fields_names = dict(self._yield_primitive_field_names())
        self.reset()
        self.validate(data, raises=True)

    def _yield_primitive_field_names(self):
        for name in self._fields:
            yield (name, self._fields[name].serialized_name or name)

    def reset(self):
        self.errors = {}
        self._data = {}

    def serialize(self, role=None, flat=False):
        """Return data as it would be validated. No filtering of output unless
        role is defined.
        """
        from .serialize import serialize, flatten
        if flat:
            return flatten(self, role)
        else:
            return serialize(self, role)

    def validate(self, input, partial=False, strict=False, raises=False):
        """Validates incoming untrusted data. If `partial` is set it will allow
        partial data to validate, useful for PATCH requests. Returns a clean
        instance.

        Loops across the fields in a Model definition, `cls`, and attempts
        validation on any fields that require a check, as signalled by the
        `needs_check` function.

        The basis for validation is `cls`, so fields are located in `cls` and
        mapped to an entry in `items`.  This entry is then validated against the
        field's validation function.

        """

        errors = {}
        data = {}

        if partial:
            needs_check = lambda k, v: k in input
        else:
            needs_check = lambda k, v: v.required or k in input

        # Validate data based on cls's structure
        for field_name, field in self._fields.iteritems():
            # Rely on parameter for whether or not we should check value
            serialized_field_name = self._primitive_fields_names[field_name]
            if needs_check(serialized_field_name, field):
                # What does `Field.required` mean? Does it merely
                # require presence or the value not be None? Here it means the
                # value must not be None. However! We require the presence even
                # though required is set to None if this is not a partial update.
                # For this to validate the user should pick a partial validate.

                field_value = input.get(serialized_field_name)

                if field.required and field_value is None:
                    errors[field_name] = [u"This field is required."]
                    continue

                try:
                    data[field_name] = field.validate(field_value)
                except ValidationError, e:
                    errors[field_name] = e.messages

        # Report rogue fields as errors if `strict`
        if strict:
            # set takes iterables, iterating over keys in this instance
            rogues_found = set(data) - set(self._fields)
            if len(rogues_found) > 0:
                for field_name in rogues_found:
                    errors[field_name] = [u'%s is an illegal field.' % field_name]

        if errors:
            self.errors = errors
            if raises:
                raise ValidationError(errors)
            return False

        # Set internal data and touch the TypeDescriptors by setattr
        self._data.update(**data)

        for field_name, field in self._fields.iteritems():
            default = field.default
            if callable(field.default):
                default = field.default()
            data.setdefault(field_name, default)

            setattr(self, field_name, data.get(field_name))

        return True

    def __iter__(self):
        return itertools.chain(
            self._fields.iteritems(),
            self._serializables.iteritems()
        )

    def __getitem__(self, name):
        try:
            if name in self._data or name in self._serializables:
                return getattr(self, name)
        except AttributeError:
            pass
        raise KeyError(name)

    def __setitem__(self, name, value):
        # Ensure that the field exists before settings its value
        if name not in self._data:
            raise KeyError(name)
        return setattr(self, name, value)

    def __contains__(self, name):
        return name in self._data or name in self._serializables

    def __len__(self):
        return len(self._data)

    def __eq__(self, other):
        if isinstance(other, self.__class__):
            keys = self._fields

            for key in keys:
                if not self[key] == other[key]:
                    return False
            return True
        return False

    def __ne__(self, other):
        return not self == other

    def get(self, key, default=None):
        if key in self:
            return self[key]
        return default

    # Representation Descriptors

    def __repr__(self):
        try:
            u = unicode(self)
        except (UnicodeEncodeError, UnicodeDecodeError):
            u = '[Bad Unicode data]'
        return u"<%s: %s>" % (self.__class__.__name__, u)

    def __unicode__(self):
        return '%s object' % self.__class__.__name__<|MERGE_RESOLUTION|>--- conflicted
+++ resolved
@@ -95,12 +95,9 @@
                     _options_members[k] = v
         attrs['_options'] = _options_class(cls, **_options_members)
 
-<<<<<<< HEAD
-        attrs['_fields'] = fields
         attrs["_serializables"] = serializables
-=======
         attrs['_unbound_fields'] = fields
->>>>>>> 970d59ae
+
         klass = type.__new__(cls, name, bases, attrs)
 
         for field in fields.values():
@@ -129,7 +126,7 @@
     def init_model(self, field, value):
         """If raw values are assigned to a ModelType assign a model instance."""
         if isinstance(value, dict):  # But not an instance, make it one
-            model = field.model_class(**value)
+            model = field.model_class(data=value)
             return model
         return value
 
@@ -158,17 +155,21 @@
     @classmethod
     def from_flat(cls, data):
         from .serialize import expand
-        return cls(**expand(data))
-
-    def __init__(self, **data):
+        return cls(expand(data))
+
+    def __init__(self, data=None, validate=True, partial=False, **kwargs):
+        if data is None:
+            data = {}
+
         self.initial = data
         self._fields = {}
         self.memo = {}
         for name, field in self._unbound_fields.iteritems():
             self._fields[name] = _bind(field, self, self.memo)
         self._primitive_fields_names = dict(self._yield_primitive_field_names())
+
         self.reset()
-        self.validate(data, raises=True)
+        self.validate(data, partial=partial, raises=validate)
 
     def _yield_primitive_field_names(self):
         for name in self._fields:
@@ -188,7 +189,7 @@
         else:
             return serialize(self, role)
 
-    def validate(self, input, partial=False, strict=False, raises=False):
+    def validate(self, input_data, partial=False, strict=False, raises=False):
         """Validates incoming untrusted data. If `partial` is set it will allow
         partial data to validate, useful for PATCH requests. Returns a clean
         instance.
@@ -207,9 +208,9 @@
         data = {}
 
         if partial:
-            needs_check = lambda k, v: k in input
+            needs_check = lambda k, v: k in input_data
         else:
-            needs_check = lambda k, v: v.required or k in input
+            needs_check = lambda k, v: v.required or k in input_data
 
         # Validate data based on cls's structure
         for field_name, field in self._fields.iteritems():
@@ -222,7 +223,7 @@
                 # though required is set to None if this is not a partial update.
                 # For this to validate the user should pick a partial validate.
 
-                field_value = input.get(serialized_field_name)
+                field_value = input_data.get(serialized_field_name)
 
                 if field.required and field_value is None:
                     errors[field_name] = [u"This field is required."]
@@ -291,7 +292,7 @@
             keys = self._fields
 
             for key in keys:
-                if not self[key] == other[key]:
+                if self[key] != other[key]:
                     return False
             return True
         return False
