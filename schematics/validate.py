# -*- coding: utf-8 -*-

from __future__ import unicode_literals, absolute_import

import inspect
import functools

from .common import * # pylint: disable=redefined-builtin
from .datastructures import Context
from .exceptions import FieldError, DataError
from .transforms import import_loop, validation_converter
from .undefined import Undefined
from .iteration import atoms, atom_filter


def validate(schema, mutable, raw_data=None, trusted_data=None,
             partial=False, strict=False, convert=True, context=None, **kwargs):
    """
    Validate some untrusted data using a model. Trusted data can be passed in
    the `trusted_data` parameter.

    :param schema:
        The Schema to use as source for validation.
    :param mutable:
        A mapping or instance that can be changed during validation by Schema
        functions.
    :param raw_data:
        A mapping or instance containing new data to be validated.
    :param partial:
        Allow partial data to validate; useful for PATCH requests.
        Essentially drops the ``required=True`` arguments from field
        definitions. Default: False
    :param strict:
        Complain about unrecognized keys. Default: False
    :param trusted_data:
        A ``dict``-like structure that may contain already validated data.
    :param convert:
        Controls whether to perform import conversion before validating.
        Can be turned off to skip an unnecessary conversion step if all values
        are known to have the right datatypes (e.g., when validating immediately
        after the initial import). Default: True

    :returns: data
        ``dict`` containing the valid raw_data plus ``trusted_data``.
        If errors are found, they are raised as a ValidationError with a list
        of errors attached.
    """
    if raw_data is None:
        raw_data = mutable

    context = context or get_validation_context(partial=partial, strict=strict,
        convert=convert)

    errors = {}
    try:
        data = import_loop(schema, mutable, raw_data, trusted_data=trusted_data,
            context=context, **kwargs)
    except DataError as exc:
        errors = dict(exc.errors)
        data = exc.partial_data

    errors.update(_validate_model(schema, mutable, data, context))

    if errors:
        raise DataError(errors, data)

    return data


def _validate_model(schema, mutable, data, context):
    """
    Validate data using model level methods.

    :param schema:
        The Schema to validate ``data`` against.
    :param mutable:
        A mapping or instance that will be passed to the validator containing
        the original data and that can be mutated.
    :param data:
        A dict with data to validate. Invalid items are removed from it.
    :returns:
        Errors of the fields that did not pass validation.
    """
    errors = {}
    invalid_fields = []
<<<<<<< HEAD

    has_validator = lambda atom: atom.name in schema._validator_functions
    for field_name, field, value in atoms(schema, data, filter=has_validator):
        try:
            schema._validator_functions[field_name](mutable, data, value, context)
        except FieldError as exc:
            serialized_field_name = field.serialized_name or field_name
            errors[serialized_field_name] = exc.errors
            invalid_fields.append(field_name)
=======
    for field_name, field in iteritems(cls._fields):
        if field_name in cls._validator_functions and field_name in data:
            value = data[field_name]
            try:
                cls._validator_functions[field_name](cls, data, value, context)
            except (DataError, FieldError) as exc:
                field = cls._fields[field_name]
                serialized_field_name = field.serialized_name or field_name
                errors[serialized_field_name] = exc.messages if isinstance(exc, FieldError) else exc.errors
                invalid_fields.append(field_name)
>>>>>>> a67285c8

    for field_name in invalid_fields:
        data.pop(field_name)

    return errors


def get_validation_context(**options):
    validation_options = {
        'field_converter': validation_converter,
        'partial': False,
        'strict': False,
        'convert': True,
        'validate': True,
        'new': False,
    }
    validation_options.update(options)
    return Context(**validation_options)


def prepare_validator(func, argcount):
    if isinstance(func, classmethod):
        func = func.__get__(object).__func__
    if len(inspect.getargspec(func).args) < argcount:
        @functools.wraps(func)
        def newfunc(*args, **kwargs):
            if not kwargs or kwargs.pop('context', 0) is 0:
                args = args[:-1]
            return func(*args, **kwargs)
        return newfunc
    return func


__all__ = module_exports(__name__)<|MERGE_RESOLUTION|>--- conflicted
+++ resolved
@@ -83,28 +83,15 @@
     """
     errors = {}
     invalid_fields = []
-<<<<<<< HEAD
 
     has_validator = lambda atom: atom.name in schema._validator_functions
     for field_name, field, value in atoms(schema, data, filter=has_validator):
         try:
             schema._validator_functions[field_name](mutable, data, value, context)
-        except FieldError as exc:
+        except (FieldError, DataError) as exc:
             serialized_field_name = field.serialized_name or field_name
             errors[serialized_field_name] = exc.errors
             invalid_fields.append(field_name)
-=======
-    for field_name, field in iteritems(cls._fields):
-        if field_name in cls._validator_functions and field_name in data:
-            value = data[field_name]
-            try:
-                cls._validator_functions[field_name](cls, data, value, context)
-            except (DataError, FieldError) as exc:
-                field = cls._fields[field_name]
-                serialized_field_name = field.serialized_name or field_name
-                errors[serialized_field_name] = exc.messages if isinstance(exc, FieldError) else exc.errors
-                invalid_fields.append(field_name)
->>>>>>> a67285c8
 
     for field_name in invalid_fields:
         data.pop(field_name)
