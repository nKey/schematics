--- conflicted
+++ resolved
@@ -16,14 +16,9 @@
 
 A blog model might look like this:
 
-<<<<<<< HEAD
-    from schematics.models import Document
-    from schematics.types import StringType
-=======
-```python
-from structures.models import Document
-from structures.types import StringField
->>>>>>> ec8aa6ef
+```python
+from schematics.models import Document
+from schematics.types import StringType
 
 class BlogPost(Model):
     title = StringType(max_length=40)
@@ -33,39 +28,14 @@
 Schematics objects serialize to JSON by default. Store them in Memcached,
 MongoDB, Riak, whatever you need.
 
-<<<<<<< HEAD
-    >>> from schematics.models import Document
-    >>> from schematics.types import StringType
-    >>> class Comment(Model):
-    ...   name = StringType(max_length=10)
-    ...   body = StringType(max_length=4000)
-    ...
-    >>> data = {'name':'a hacker', 'body':'schematics makes validation easy'}
-    >>> Comment(**data).validate()
-    True
-    
-Let's see what happens if we try using invalid data.
-    
-    >>> data['name'] = 'a hacker with a name that is too long'
-    >>> Comment(**data).validate()
-    Traceback (most recent call last):
-      File "<stdin>", line 1, in <module>
-      File "/path/to/site-packages/schematics/models.py", line 280, in validate
-        field._validate(value)
-      File "/path/to/site-packages/schematics/fields/base.py", line 99, in _validate
-        self.validate(value)
-      File "/path/to/site-packages/schematics/fields/base.py", line 224, in validate
-        self.field_name, value)
-    schematics.base.TypeException: String value is too long - name:a hacker with a name who is too long
-=======
-```python
->>> from structures.models import Document
->>> from structures.types import StringField
+```python
+>>> from schematics.models import Document
+>>> from schematics.types import StringField
 >>> class Comment(Model):
 ...   name = StringType(max_length=10)
 ...   body = StringType(max_length=4000)
 ...
->>> data = {'name':'a hacker', 'body':'structures makes validation easy'}
+>>> data = {'name':'a hacker', 'body':'schematics makes validation easy'}
 >>> Comment(**data).validate()
 True
 ```
@@ -77,15 +47,14 @@
 >>> Comment(**data).validate()
 Traceback (most recent call last):
   File "<stdin>", line 1, in <module>
-  File "/path/to/site-packages/structures/models.py", line 280, in validate
+  File "/path/to/site-packages/schematics/models.py", line 280, in validate
     field._validate(value)
-  File "/path/to/site-packages/structures/fields/base.py", line 99, in _validate
+  File "/path/to/site-packages/schematics/fields/base.py", line 99, in _validate
     self.validate(value)
-  File "/path/to/site-packages/structures/fields/base.py", line 224, in validate
+  File "/path/to/site-packages/schematics/fields/base.py", line 224, in validate
     self.field_name, value)
-structures.base.TypeException: String value is too long - name:a hacker with a name who is too long
-```
->>>>>>> ec8aa6ef
+schematics.base.TypeException: String value is too long - name:a hacker with a name who is too long
+```
 
 Combining schematics with JSON coming from a web request is quite natural as
 well. Say we have some data coming in from an iPhone:
@@ -124,29 +93,18 @@
 
 # Example Uses
 
-<<<<<<< HEAD
 There are a few ways to use schematics.  A simple case is to create a class
 Schematic that has typed fields.  Schematics offers multiple types in
 `types.py`, like an EmailType or DecimalType.
-=======
-There are a few ways to use structures.  A simple case is to create a class
-Structure that has typed fields.  structures offers multiple types in
-`fields.py`, like an EmailField or DecimalField.
->>>>>>> ec8aa6ef
 
 
 ## Creating Flexible models
 
 Below is an example of a Media class with a single field, the title.
 
-<<<<<<< HEAD
-    from schematics.models import model
-    from schematics.types import StringType
-=======
-```python
-from structures.models import model
-from structures.types import StringType
->>>>>>> ec8aa6ef
+```python
+from schematics.models import model
+from schematics.types import StringType
 
 class Media(Model):
     """Simple model that has one Stringtype member
@@ -185,13 +143,9 @@
 Document. `_cls` stores the specific class instance. This becomes more
 obvious when I subclass Media to create the Movie model below.
 
-<<<<<<< HEAD
-    import datetime
-    from schematics.types import IntType
-=======
 ```python
 import datetime
-from structures.types import IntType
+from schematics.types import IntType
 
 class Movie(Media):
     """Subclass of Foo. Adds bar and limits publicly shareable
@@ -202,7 +156,6 @@
                    max_value=datetime.datetime.now().year)
     personal_thoughts = StringType(max_length=255)
 ```
->>>>>>> ec8aa6ef
 
 
 Here's an instance of the Movie class:
@@ -311,23 +264,8 @@
 an implementation of a `validate()` function, which raises a `TypeException`
 exception if validation fails.
 
-<<<<<<< HEAD
-    class MD5Type(BaseType):
-        """A type that validates input as resembling an MD5 hash.
-        """
-        hash_length = 32
-        def validate(self, value):
-            if len(value) != MD5Type.hash_length:
-                raise TypeException('MD5 value is wrong length',
-                                    self.field_name, value)
-            try:
-                x = int(value, 16)
-            except:
-                raise TypeException('MD5 value is not hex',
-                                    self.field_name, value)
-=======
-```python
-class MD5Type(BaseField):
+```python
+class MD5Type(BaseType):
     """A type that validates input as resembling an MD5 hash.
     """
     hash_length = 32
@@ -341,7 +279,6 @@
             raise TypeException('MD5 value is not hex',
                                 self.field_name, value)
 ```
->>>>>>> ec8aa6ef
 
 You might notice that the field which failed is also reported. It's available on
 the exception as `field_name` and `field_value`.
@@ -580,11 +517,7 @@
 
 schematics is in [pypi](http://pypi.python.org) so you can use `easy_install` or `pip`.
 
-<<<<<<< HEAD
-    Pip install schematics
-=======
-    pip install <name coming soon>
->>>>>>> ec8aa6ef
+    pip install schematics
 
 
 # Contributors
