import inspect
import copy

from dictshield.base import ShieldException, ShieldDocException, json

__all__ = ['DocumentMetaclass', 'TopLevelDocumentMetaclass', 'BaseDocument',
           'Document', 'EmbeddedDocument', 'ShieldException']

from dictshield.fields import (DictFieldNotFound,
                               dictshield_fields,
                               BaseField,
                               UUIDField)

schema_kwargs_to_dictshield = {
    'maxLength': 'max_length',
    'minLength': 'min_length',
    'pattern': 'regex',
    'minimum': 'min_value',
    'maximum': 'max_value',
}


###
### Options Models
###

class DocumentOptions(object):
    """This class is a container for all metaclass configuration options. The
    `__init__` method will set the default values for attributes and then
    attempt to map any keyword arguments to attributes of the same name. If an
    attribute is passed as a keyword but the attribute is not given a default
    value prior to called `_parse_kwargs_dict`, it will be ignored.
    """
    def __init__(self, **kwargs):
        self.mixin = False
        ### Relies on attr names above
        self._parse_kwargs_dict(kwargs)

    def _parse_kwargs_dict(self, kwargs_dict):
        """This function receives the dictionary with keyword arguments in
        `__init__` and maps them to existing attributes on the class.
        """
        for k, v in kwargs_dict.items():
            if hasattr(self, k):
                setattr(self, k, v)


class TopLevelDocumentOptions(DocumentOptions):
    """Extends `DocumentOptions` to add configuration values for
    TopLevelDocument instances.
    """
    def __init__(self, **kwargs):
        self.id_field = UUIDField
        self.id_options = {'uniq_field': 'id'}
        self.bucket = None
        ### The call to super should be last
        super(TopLevelDocumentOptions, self).__init__(**kwargs)


###
### Options Parsers
###

def _parse_meta_config(attrs, options_class):
    """Parses the Meta object on the class and translates it into an Option
    instance.
    """
    valid_attrs = dict()
    if 'Meta' in attrs:
        meta = attrs['Meta']
        for attr_name, attr_value in inspect.getmembers(meta):
            if not attr_name.startswith('_'):
                valid_attrs[attr_name] = attr_value
    oc = options_class(**valid_attrs)
    return oc


def _gen_options(klass, attrs):
    """Processes the attributes and class parameters to generate the correct
    options structure.

<<<<<<< HEAD
    Defaults to `DocumentOptions` but it's ideal to define `__optionsclass__` on the
    Document's metaclass.
=======
    Defaults to `DocumentOptions` but it's ideal to define `__optionsclass_`
    on the Document's metaclass.
>>>>>>> db1884f9
    """
    ### Parse Meta
    options_class = DocumentOptions
    if hasattr(klass, '__optionsclass__'):
        options_class = klass.__optionsclass__
    options = _parse_meta_config(attrs, options_class)
    return options


###
### Metaclass design
###

class DocumentMetaclass(type):
    """Metaclass for all documents. Additional meta-functionality can be
    constructed via subclassing this document.
    """
    def __new__(cls, name, bases, attrs):
        """Processes a configuration of a Document type into a class.
        """
        ### Gen a class instance
        klass = type.__new__(cls, name, bases, attrs)

        metaclass = attrs.get('__metaclass__')
        if metaclass and issubclass(metaclass, DocumentMetaclass):
            return klass

        ### Parse metaclass config into options structure
        options = _gen_options(klass, attrs)
        setattr(klass, '_options', options)
        if hasattr(klass, 'Meta'):
            delattr(klass, 'Meta')

        ### Fields for collecting structure information
        doc_fields = {}
        class_name = [name]
        superclasses = {}

        ###
        ### Handle Base Classes
        ###

        for base in bases:
            ### Configure `_fields` list
            if hasattr(base, '_fields'):
                doc_fields.update(base._fields)
                class_name.append(base._class_name)
                superclasses[base._class_name] = base
                superclasses.update(base._superclasses)

                ### Handle class options
                if hasattr(base, '_options'):
                    ### Mixin
                    if base._options.mixin == True:
                        class_name.pop()
                        del superclasses[base._class_name]

        ###
        ### Construct The Class Instance
        ###

        ### Collect field info
        for attr_name, attr_value in attrs.items():
            has_class = hasattr(attr_value, "__class__")
            if has_class and issubclass(attr_value.__class__, BaseField):
                attr_value.field_name = attr_name
                if not attr_value.uniq_field:
                    attr_value.uniq_field = attr_name
                doc_fields[attr_name] = attr_value

        ### Attach collected data to klass
        setattr(klass, '_fields', doc_fields)
        setattr(klass, '_class_name', '.'.join(reversed(class_name)))
        setattr(klass, '_superclasses', superclasses)

        ### Set owner in field instances to klass
        for field in klass._fields.values():
            field.owner_document = klass

        ### Fin.
        return klass


class TopLevelDocumentMetaclass(DocumentMetaclass):
    """Metaclass for top-level documents. A Top-level document in DictShield
    represents the kind of structure that will be stored in a database. The
    `TopLevelDocumentMetaclass` is therefore responsible for the kind of
    attributes that make a document saveable, like an id field.
    """

    def __new__(cls, name, bases, attrs):
        ### Gen a class instance
        super_new = super(TopLevelDocumentMetaclass, cls).__new__
        klass = super_new(cls, name, bases, attrs)

        if attrs.get('__metaclass__') == TopLevelDocumentMetaclass:
            return klass

        for base in bases:
            ### Configure `_fields` list
            if hasattr(base, '_options'):

                if hasattr(base._options, 'id_field'):
                    ### Carry over id field data
                    klass._options.id_field = base._options.id_field

        for field_name, field in klass._fields.items():
            # Check for custom id key
            if hasattr(field, 'id_field') and field.id_field:
                current_id = klass._options.id_field
                if current_id and current_id != field_name:
                    raise ValueError('Cannot override id_field')

                klass._options.id_field = field
                # Make 'Document.id' an alias to the real primary key field
                klass.id = field(uniq_field='id')

        id_options = {'uniq_field': '_id'}
        if hasattr(klass._options, 'id_options'):
            id_options.update(klass._options.id_options)

        ### Create ID field system
        if hasattr(klass._options, 'id_field'):
            id_field = klass._options.id_field
            klass._fields['id'] = id_field(**id_options)
            #klass.id = id_field(**id_options)
            klass.id = id_field(**id_options)
        else:
            id_field = UUIDField

        return klass

    def __str__(self):
        if hasattr(self, '__unicode__'):
            return unicode(self).encode('utf-8')
        return '%s object' % self.__class__.__name__

    ###
    ### Instance Serialization
    ###

    def _to_fields(self, field_converter):
        """Returns a Python dictionary representing the Document's
        metastructure and values.
        """
        data = {}

        # First map the subclasses of BaseField
        for field_name, field in self._fields.items():
            value = getattr(self, field_name, None)
            if value is not None:
                data[field.uniq_field] = field_converter(field, value)

        # Only add _cls and _types if allow_inheritance is not False
        if not (hasattr(self, '_meta') and
                self._meta.get('allow_inheritance', True) == False):
            data['_cls'] = self._class_name
            data['_types'] = self._superclasses.keys() + [self._class_name]

        if 'id' in data and not data['_id']:
            del data['_id']

        return data

    def to_python(self):
        """Returns a Python dictionary representing the Document's
        metastructure and values.
        """
        fun = lambda f, v: f.for_python(v)
        data = self._to_fields(fun)
        return data

    def to_json(self, encode=True, sort_keys=False):
        """Return data prepared for JSON. By default, it returns a JSON encoded
        string, but disabling the encoding to prevent double encoding with
        embedded documents.
        """
        fun = lambda f, v: f.for_json(v)
        data = self._to_fields(fun)
        if encode:
            return json.dumps(data, sort_keys=sort_keys)
        else:
            return data


###
### Document structures
###

class BaseDocument(object):

    def __init__(self, **values):
        self._data = {}
        minimized_field_map = {}

        # Assign default values to instance
        for attr_name, attr_value in self._fields.items():
            # Use default value if present
            value = getattr(self, attr_name, None)
            setattr(self, attr_name, value)
            if attr_value.minimized_field_name:
                field_name = attr_value.minimized_field_name
                minimized_field_map[field_name] = attr_value.uniq_field

        # Assign initial values to instance
        for attr_name, attr_value in values.items():
            try:
                if attr_name == '_id':
                    attr_name = 'id'
                setattr(self, attr_name, attr_value)
                if attr_name in minimized_field_map:
                    setattr(self, minimized_field_map[attr_name], attr_value)
            # Put a diaper on the keys that don't belong and send 'em home
            except AttributeError:
                pass

    def validate(self, validate_all=False):
        """Ensure that all fields' values are valid and that required fields
        are present.

        Throws a ShieldDocException if Document is invalid
        """
        # Get a list of tuples of field names and their current values
        fields = [(field, getattr(self, name))
                  for name, field in self._fields.items()]

        # Ensure that each field is matched to a valid value
        errs = []
        for field, value in fields:
            err = None
            # treat empty strings as nonexistent
            if value is not None and value != '':
                try:
                    field._validate(value)
                except ShieldException, e:
                    err = e
                except (ValueError, AttributeError, AssertionError):
                    err = ShieldException('Invalid value',
                                          field.field_name,
                                          value)
            elif field.required:
                err = ShieldException('Required field missing',
                                      field.field_name,
                                      value)
            # If validate_all, save errors to a list
            # Otherwise, throw the first error
            if err:
                errs.append(err)
            if err and not validate_all:
                # NB: raising a ShieldDocException in this case would be more
                # consistent, but existing code might expect ShieldException
                raise err

        if errs:
            raise ShieldDocException(self._class_name, errs)
        return True

    @classmethod
    def _get_subclasses(cls):
        """Return a dictionary of all subclasses (found recursively).
        """
        try:
            subclasses = cls.__subclasses__()
        except:
            subclasses = cls.__subclasses__(cls)

        all_subclasses = {}
        for subclass in subclasses:
            all_subclasses[subclass._class_name] = subclass
            all_subclasses.update(subclass._get_subclasses())
        return all_subclasses

    def __iter__(self):
        return iter(self._fields)

    def __getitem__(self, name):
        """Dictionary-style field access, return a field's value if present.
        """
        try:
            if name in self._fields:
                return getattr(self, name)
        except AttributeError:
            pass
        raise KeyError(name)

    def __setitem__(self, name, value):
        """Dictionary-style field access, set a field's value.
        """
        # Ensure that the field exists before settings its value
        if name not in self._fields:
            raise KeyError(name)
        return setattr(self, name, value)

    def __contains__(self, name):
        try:
            val = getattr(self, name)
            return val is not None
        except AttributeError:
            return False

    def __len__(self):
        return len(self._data)

    def __repr__(self):
        try:
            u = unicode(self)
        except (UnicodeEncodeError, UnicodeDecodeError):
            u = '[Bad Unicode data]'
        return u"<%s: %s>" % (self.__class__.__name__, u)

    def __str__(self):
        if hasattr(self, '__unicode__'):
            return unicode(self).encode('utf-8')
        return '%s object' % self.__class__.__name__

    ###
    ### Class serialization
    ###

    @classmethod
    def for_jsonschema(cls):
        """Returns a representation of this DictShield class as a JSON schema,
        but not yet serialized to JSON. If certain fields are marked public,
        only those fields will be represented in the schema.

        Certain DictShield fields do not map precisely to JSON schema types or
        formats.
        """

        # Place all fields in the schema unless public ones are specified.
        if cls._public_fields is None:
            field_names = cls._fields.keys()
        else:
            field_names = copy.copy(cls._public_fields)

        properties = {}
        if 'id' in field_names:
            field_names.remove('id')
            properties['_id'] = cls._fields['id'].for_jsonschema()

        for name in field_names:
            properties[name] = cls._fields[name].for_jsonschema()

        return {
            'type': 'object',
            'title': cls.__name__,
            'properties': properties
        }

    @classmethod
    def to_jsonschema(cls):
        """Returns a representation of this DictShield class as a JSON schema.
        If certain fields are marked public, only those fields will be
        represented in the schema.

        Certain DictShield fields do not map precisely to JSON schema types or
        formats.
        """
        return json.dumps(cls.for_jsonschema())

    ###
    ### Instance Serialization
    ###

    def _to_fields(self, field_converter):
        """Returns a Python dictionary representing the Document's
        metastructure and values.
        """
        data = {}

        # First map the subclasses of BaseField
        for field_name, field in self._fields.items():
            value = getattr(self, field_name, None)
            if value is not None:
                data[field.uniq_field] = field_converter(field, value)

        # Only add _cls and _types if allow_inheritance is not False
        if not (hasattr(self, '_meta') and
                self._meta.get('allow_inheritance', True) == False):
            data['_cls'] = self._class_name
            data['_types'] = self._superclasses.keys() + [self._class_name]

        if '_id' in data and not data['_id']:
            del data['_id']

        return data

    def to_python(self):
        """Returns a Python dictionary representing the Document's
        metastructure and values.
        """
        fun = lambda f, v: f.for_python(v)
        data = self._to_fields(fun)
        return data

    def to_json(self, encode=True, sort_keys=False):
        """Return data prepared for JSON. By default, it returns a JSON encoded
        string, but disabling the encoding to prevent double encoding with
        embedded documents.
        """
        fun = lambda f, v: f.for_json(v)
        data = self._to_fields(fun)
        if encode:
            return json.dumps(data, sort_keys=sort_keys)
        else:
            return data

    def __eq__(self, other):
        if isinstance(other, self.__class__):
            keys = self._fields
            if not hasattr(other, '_id'):
                keys.pop("_id", None)
            for key in keys:
                if self[key] != other[key]:
                    return False
            return True
        return False

    @classmethod
    def from_jsonschema(cls, schema):
        """Generate a dictshield Document class from a JSON schema.  The JSON
        schema's title field will be the name of the class.  You must specify a
        title and at least one property or there will be an AttributeError.
        """
        os = schema
        # this is a desctructive op. This should be only strings/dicts, so this
        # should be cheap
        schema = copy.deepcopy(schema)
        if schema.get('title', False):
            class_name = schema['title']
        else:
            raise AttributeError('JSON Schema missing Document title')

        if 'description' in schema:
            # TODO figure out way to put this in to resulting obj
            doc = schema['description']

        if 'properties' in schema:
            dictfields = {}
            for field_name, schema_field in schema['properties'].iteritems():
                if field_name == "_id":
                    field_name = "id"
                field = cls.map_jsonschema_field_to_dictshield(schema_field)
                dictfields[field_name] = field
            return type(class_name, (cls,), dictfields)
        else:
            raise AttributeError('JSON schema missing one or more properties')

    @classmethod
    def map_jsonschema_field_to_dictshield(cls, schema_field, field_name=None):
        # get the kind of field this is
        if not 'type' in schema_field:
            return  # not data, so ignore
        tipe = schema_field.pop('type')
        fmt = schema_field.pop('format', None)

        dictshield_field_type = dictshield_fields.get((tipe, fmt,), None)
        if not dictshield_field_type:
            raise DictFieldNotFound

        kwargs = {}
        if tipe == 'array':  # list types
            items = schema_field.pop('items', None)
            if items == None:  # any possible item isn't allowed by listfield
                raise NotImplementedError
            elif isinstance(items, dict):  # list of a single type
                items = [items]
            kwargs['fields'] = [cls.map_jsonschema_field_to_dictshield(item)
                                for item in items]

        if tipe == "object":  # embedded objects
            #schema_field['title'] = field_name
            document_type = EmbeddedDocument.from_jsonschema(schema_field)
            kwargs['document_type'] = document_type
            schema_field.pop('properties')

        schema_field.pop('title', None)  # make sure this isn't in here

        for kwarg_name, v in schema_field.items():
            if kwarg_name in schema_kwargs_to_dictshield:
                kwarg_name = schema_kwargs_to_dictshield[kwarg_name]
            kwargs[kwarg_name] = v

        return dictshield_field_type(**kwargs)


###
### Model Manipulation Functions
###

def swap_field(klass, new_field, fields):
    """This function takes an existing class definition `klass` and create a
    new version of the structure with the fields in `fields` converted to
    `field` instances.

    Effectively doing this:

        class.field_name = id_field()  # like ObjectIdField, perhaps

    Returns the class for compatibility, making it compatible with a decorator.
    """
    ### The metaclass attributes will fake not having inheritance
    cn = klass._class_name
    sc = klass._superclasses
    klass_name = klass.__name__
    new_klass = type(klass_name, (klass,), {})

    ### Generate the id_fields for each field we're updating. Mark the actual
    ### id_field as the uniq_field named '_id'
    fields_dict = dict()
    for f in fields:
        if f is 'id':
            new_klass._fields[f] = new_field(uniq_field='_id')
        else:
            new_klass._fields[f] = new_field()

    new_klass.id = new_klass._fields['id']
    return new_klass


def diff_id_field(id_field, field_list, *arg):
    """This function is a decorator that takes an id field, like ObjectIdField,
    and replaces the fields in `field_list` to use `id_field` instead.

    Wrap a class definition and it will apply the field swap in an simply and
    expressive way.

    The function can be used as a decorator OR the adjusted class can be passed
    as an optional third argument.
    """
    if len(arg) == 1:
        return swap_field(arg[0], id_field, field_list)

    def wrap(klass):
        klass = swap_field(klass, id_field, field_list)
        return klass
    return wrap


###
### Documents Models
###

class SafeableMixin:
    """A `SafeableMixin` is used to add unix style permissions to fields in a
    `Document`. It creates this by using a black list and a white list in the
    form of three lists called `_internal_fields`, `_private_fields` and
    `_public_fields`.

    `_internal_fields` is used to list fields which are private and not meant
    to leave the system. This generally consists of `_id`, `_cls` and `_types`
    but a user can extend the list of internal fields by defining a class level
    list field called _private_fields. Any field listed here will be removed
    with any call to a make*safe method.

    `make_json_ownersafe` is defined to remove the keys listed in both
    fields, making it our blacklist.

    If `_public_fields` is defined, `make_json_publicsafe` can be used to
    create a structure made of only the fields in this list, making it our
    white list.
    """
    _internal_fields = [
        '_id', 'id', '_cls', '_types',
    ]

    _public_fields = None

    @classmethod
    def _get_internal_fields(cls):
        """Helper function that determines the union of
        :attr:`_internal_fields` and :attr:`_private_fields`, else returns just
        :attr:`_internal_fields`.
        """
        internal_fields = set(cls._internal_fields)
        if hasattr(cls, '_private_fields'):
            private_fields = set(cls._private_fields)
            internal_fields = internal_fields.union(private_fields)
        return internal_fields

    ###
    ### Make Safe Functions
    ###

    @classmethod
    def make_safe(cls, doc_dict_or_dicts, field_converter, doc_converter,
                  doc_encoder, field_list=None, white_list=True):
        """This function is the building block of the safe mechanism. This
        class method takes a doc, dict or dicts and converts them into the
        equivalent structure with three basic rules applied.

          1. The fields must be converted from the model into a type. This is
             currently scene as calling `for_python()` or `for_json()` on
             fields.

          2. A function that knows how to handle `EmbeddedDocument` instances,
             using the same security parameters as the caller; this function.

          3. The field list that acts as either a white list or a black list. A
             white list preserves only the keys explicitly listed. A black list
             preserves any keys not explicitly listed.
        """
        ### Field list defaults to `_internal_fields` + `_public_fields`
        if field_list is None:
            field_list = cls._get_internal_fields()

        ### Setup white or black list detection
        gottago = lambda k, v: k not in field_list or v is None
        if not white_list:
            gottago = lambda k, v: k in field_list or v is None

        if isinstance(doc_dict_or_dicts, BaseDocument):
            doc_dict = dict((f, doc_dict_or_dicts[f])
                            for f in doc_dict_or_dicts)
        else:
            doc_dict = doc_dict_or_dicts

        ### Transform each field (Docs implement dictionary-style field access)
        for k, v in doc_dict.items():
            if gottago(k, v):
                del doc_dict[k]
            elif isinstance(v, EmbeddedDocument):
                doc_dict[k] = doc_converter(v)
            elif isinstance(v, list) and len(v) > 0:
                if isinstance(v[0], EmbeddedDocument):
                    doc_dict[k] = [doc_converter(vi) for vi in v]
            else:
                doc_dict[k] = field_converter(k, v)

            if k in doc_dict and \
                   k in cls._fields and \
                   cls._fields[k].minimized_field_name:
                doc_dict[cls._fields[k].minimized_field_name] = doc_dict[k]
                del doc_dict[k]

        return doc_dict

    @classmethod
    def make_ownersafe(cls, doc_dict_or_dicts):
        field_converter = lambda f, v: v
        doc_encoder = lambda d: d.to_python()
        doc_converter = lambda d: d.make_ownersafe(d)
        field_list = cls._get_internal_fields()
        white_list = False

        return cls.make_safe(doc_dict_or_dicts, field_converter, doc_converter,
                             doc_encoder, field_list=field_list,
                             white_list=white_list)

    @classmethod
    def make_json_ownersafe(cls, doc_dict_or_dicts, encode=True,
                            sort_keys=False):
        field_converter = lambda f, v: cls._fields[f].for_json(v)
        doc_encoder = lambda d: d.to_json(encode=False)
        doc_converter = lambda d: d.make_json_ownersafe(d, encode=False,
                                                        sort_keys=sort_keys)
        field_list = cls._get_internal_fields()
        white_list = False

        safed = cls.make_safe(doc_dict_or_dicts, field_converter,
                              doc_converter, doc_encoder,
                              field_list=field_list, white_list=white_list)
        if encode:
            return json.dumps(safed, sort_keys=sort_keys)
        else:
            return safed

    @classmethod
    def make_publicsafe(cls, doc_dict_or_dicts):
        field_converter = lambda f, v: v
        doc_encoder = lambda d: d.to_python()
        doc_converter = lambda d: d.make_publicsafe(d)
        field_list = cls._public_fields
        white_list = True

        return cls.make_safe(doc_dict_or_dicts, field_converter, doc_converter,
                             doc_encoder,  field_list=cls._public_fields,
                             white_list=white_list)

    @classmethod
    def make_json_publicsafe(cls, doc_dict_or_dicts, encode=True,
                             sort_keys=False):
        field_converter = lambda f, v: cls._fields[f].for_json(v)
        doc_encoder = lambda d: d.to_json(encode=False)
        doc_converter = lambda d: d.make_json_publicsafe(d, encode=False,
                                                         sort_keys=sort_keys)
        field_list = cls._public_fields
        white_list = True

        safed = cls.make_safe(doc_dict_or_dicts, field_converter,
                              doc_converter, doc_encoder,
                              field_list=field_list, white_list=white_list)
        if encode:
            return json.dumps(safed, sort_keys=sort_keys)
        else:
            return safed

    ###
    ### Validation
    ###

    @classmethod
    def _gen_handle_exception(cls, validate_all, exception_list):
        """Generates a function for either raising exceptions or collecting
        them in a list.
        """
        if validate_all:
            def handle_exception(e):
                exception_list.append(e)
        else:
            def handle_exception(e):
                raise e

        return handle_exception

    @classmethod
    def _gen_handle_class_field(cls, delete_rogues, field_list):
        """Generates a function that either accumulates observed fields or
        makes no attempt to collect them.

        The case where nothing accumulates is to prevent growing data
        structures unnecessarily.
        """
        if delete_rogues:
            def handle_class_field(cf):
                field_list.append(cf)
        else:
            def handle_class_field(cf):
                pass

        return handle_class_field

    @classmethod
    def _validate_helper(cls, field_inspector, values, validate_all=False,
                         delete_rogues=True):
        """This is a convenience function that loops over the given values
        and attempts to validate them against the class definition. It only
        validates the data in values and does not guarantee a complete document
        is present.

        'not present' is defined as not having a value OR having '' (or u'')
        as a value.
        """
        if not hasattr(cls, '_fields'):
            raise ValueError('cls is not a Document instance')

        internal_fields = cls._get_internal_fields()

        # Create function for handling exceptions
        exceptions = list()
        handle_exception = cls._gen_handle_exception(validate_all, exceptions)

        # Create function for handling a flock of frakkin palins (rogue fields)
        data_fields = set(values.keys())
        class_fields = list()
        handle_class_field = cls._gen_handle_class_field(delete_rogues,
                                                         class_fields)

        # Loop across fields present in model
        for k, v in cls._fields.items():

            # handle common id name
            if k is 'id':
                k = '_id'

            handle_class_field(k)

            # we don't accept internal fields from users
            if k in internal_fields and k in values:
                value_is_default = (values[k] is v.default)
                if not value_is_default:
                    error_msg = 'Overwrite of internal fields attempted'
                    e = ShieldException(error_msg, k, v)
                    handle_exception(e)
                    continue

            if field_inspector(k, v):
                datum = values[k]
                # if datum is None, skip
                if datum is None:
                    continue
                # treat empty strings as empty values and skip
                if isinstance(datum, (str, unicode)) and \
                       len(datum.strip()) == 0:
                    continue
                try:
                    v.validate(datum)
                except ShieldException, e:
                    handle_exception(e)

        # Remove rogue fields
        if len(class_fields) > 0:  # if accumulation is not disabled
            palins = data_fields - set(class_fields)
            for rogue_field in palins:
                del values[rogue_field]

        # Reaches here only if exceptions are aggregated or validation passed
        if validate_all:
            return exceptions
        else:
            return True

    @classmethod
    def validate_class_fields(cls, values, validate_all=False):
        """This is a convenience function that loops over _fields in
        cls to validate them. If the field is not required AND not present,
        it is skipped.
        """
        fun = lambda k, v: v.required or k in values
        return cls._validate_helper(fun, values, validate_all=validate_all)

    @classmethod
    def validate_class_partial(cls, values, validate_all=False):
        """This is a convenience function that loops over _fields in
        cls to validate them. This function is a partial validatation
        only, meaning the values given and does not check if the document
        is complete.
        """
        fun = lambda k, v: k in values
        return cls._validate_helper(fun, values, validate_all=validate_all)


class EmbeddedDocument(BaseDocument, SafeableMixin):
    """A :class:`~dictshield.Document` that isn't stored in its own
    collection.  :class:`~dictshield.EmbeddedDocument`\ s should be used as
    fields on :class:`~dictshield.Document`\ s through the
    :class:`~dictshield.EmbeddedDocumentField` field type.
    """

    __metaclass__ = DocumentMetaclass
    __optionsclass__ = DocumentOptions


class Document(BaseDocument, SafeableMixin):
    """The base class used for defining the structure and properties of
    collections of documents modeled in DictShield. Inherit from this class,
    and add fields as class attributes to define a document's structure.
    Individual documents may then be created by making instances of the
    :class:`~dictshield.Document` subclass.

    A :class:`~dictshield.Document` subclass may be itself subclassed, to
    create a specialised version of the document that can be stored in the
    same collection. To facilitate this behaviour, `_cls` and `_types`
    fields are added to documents to specify the install class and the types
    in the Document class hierarchy. To disable this behaviour and remove
    the dependence on the presence of `_cls` and `_types`, set
    :attr:`allow_inheritance` to ``False`` in the :attr:`meta` dictionary.
    """

    __metaclass__ = TopLevelDocumentMetaclass
    __optionsclass__ = TopLevelDocumentOptions<|MERGE_RESOLUTION|>--- conflicted
+++ resolved
@@ -79,13 +79,8 @@
     """Processes the attributes and class parameters to generate the correct
     options structure.
 
-<<<<<<< HEAD
-    Defaults to `DocumentOptions` but it's ideal to define `__optionsclass__` on the
-    Document's metaclass.
-=======
     Defaults to `DocumentOptions` but it's ideal to define `__optionsclass_`
     on the Document's metaclass.
->>>>>>> db1884f9
     """
     ### Parse Meta
     options_class = DocumentOptions
