language: python
<<<<<<< HEAD
install: 
    pip install -r dev-requirements.txt --user-mirrors
script: 
    coverage run --source schematics -m py.test
=======
# command to install dependencies
install:
    pip install -r dev-requirements.txt
# command to run tests
script: coverage run --source schematics -m py.test

>>>>>>> 44285fb8
after_success:
    coveralls
<|MERGE_RESOLUTION|>--- conflicted
+++ resolved
@@ -1,16 +1,9 @@
 language: python
-<<<<<<< HEAD
-install: 
-    pip install -r dev-requirements.txt --user-mirrors
-script: 
-    coverage run --source schematics -m py.test
-=======
 # command to install dependencies
 install:
     pip install -r dev-requirements.txt
 # command to run tests
 script: coverage run --source schematics -m py.test
 
->>>>>>> 44285fb8
 after_success:
     coveralls
