--- conflicted
+++ resolved
@@ -590,7 +590,6 @@
             ]
         })
 
-<<<<<<< HEAD
     def test_instance_role(self):
         class Player(Model):
             id = StringType()
@@ -614,7 +613,7 @@
         self.assertEqual(d, {
             "name": "Player2"
             })
-=======
+
     def test_role_set_operations(self):
 
         protected = whitelist('email', 'password')
@@ -664,4 +663,3 @@
             'id': 42,
             'name': 'Arthur',
         })
->>>>>>> 0328c977
