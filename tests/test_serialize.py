--- conflicted
+++ resolved
@@ -699,11 +699,10 @@
 
     d = user.serialize(role='nospam')
 
-<<<<<<< HEAD
-        self.assertEqual(d, {
-            'id': 42,
-            'name': 'Arthur',
-        })
+    assert d == {
+        'id': 42,
+        'name': 'Arthur',
+    }
 
     def test_md5_type(self):
         class M(Model):
@@ -722,9 +721,3 @@
         
         m2 = M(d)
         self.assertEqual(m2.md5, myhash)
-=======
-    assert d == {
-        'id': 42,
-        'name': 'Arthur',
-    }
->>>>>>> 3879e427
