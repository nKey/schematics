--- conflicted
+++ resolved
@@ -141,7 +141,6 @@
 
         class Child(Parent):
             bio = StringType()
-<<<<<<< HEAD
 
         self.assertEqual(hasattr(Child(), '_options'), True)
 
@@ -154,15 +153,14 @@
         child = Child(name="Baby Jane", bio="Always behaves")
         self.assertEqual(child.name, "Baby Jane")
         self.assertEqual(child.bio, "Always behaves")
-=======
-        model = TestModel2()
+
+        model = Child()
 
         self.assertEqual(hasattr(model, '_options'), True)
 
         input = {'bio': u'Genius', 'name': u'Joey'}
         self.assertEqual(model.validate(input), True)
         self.assertEqual(model.serialize(), input)
->>>>>>> 76af40ca
 
     def test_role_propagate(self):
         class Address(Model):
