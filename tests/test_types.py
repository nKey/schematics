--- conflicted
+++ resolved
@@ -6,17 +6,12 @@
 
 from schematics.types import (
     BaseType, StringType, DateTimeType, DateType, IntType, EmailType, LongType,
-<<<<<<< HEAD
-    URLType, MultilingualStringType, force_unicode, UUIDType, IPv4Type, FloatType,
-    DecimalType, MD5Type, BooleanType, GeoPointType,
-=======
     URLType, MultilingualStringType, UUIDType, IPv4Type, MD5Type, BooleanType,
-    GeoPointType,
+    GeoPointType, FloatType, DecimalType, force_unicode
 )
 from schematics.types.base import get_range_endpoints
 from schematics.exceptions import (
     ValidationError, ConversionError, MockCreationError
->>>>>>> 228683a2
 )
 
 
@@ -281,7 +276,6 @@
     assert mls.to_primitive(strings, context={'locale': ['foo', 'es_MX', 'fr_FR']}) == 'serpiente'
 
 
-<<<<<<< HEAD
 def test_force_unicode():
     assert force_unicode(u'foo') == u'foo'
     assert force_unicode('foo') == u'foo'
@@ -413,7 +407,7 @@
         obj.to_native(set([1, 2]))
 
     assert obj.to_native((1, 2)) == (1, 2)
-=======
+
 def test_basetype_mock():
     assert BaseType()._mock() is None
 
@@ -460,5 +454,4 @@
         field = cls()
         for i in range(1000):
             mock_value = field._mock()
-            field.validate(mock_value)
->>>>>>> 228683a2
+            field.validate(mock_value)