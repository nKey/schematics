import pytest
import datetime

from schematics.types import (
    BaseType, StringType, DateTimeType, DateType, IntType, EmailType, LongType,
    URLType,
)
from schematics.exceptions import ValidationError, ConversionError


def test_date():
    today = datetime.date(2013, 3, 1)

    date_type = DateType()
    assert date_type("2013-03-01") == today

    assert date_type.to_primitive(today) == "2013-03-01"


def test_datetime():
    dt = datetime.datetime.now()
    assert DateTimeType()(dt.isoformat()) == dt


def test_datetime_format():
    dt_input = '2013.03.07 15:31'
    dt = datetime.datetime(2013, 3, 7, 15, 31)
    assert DateTimeType(formats=['%Y.%m.%d %H:%M'])(dt_input) == dt


def test_datetime_primitive():
    output = '2013.03.07 15:31'
    dt = datetime.datetime(2013, 3, 7, 15, 31)
    dt_type = DateTimeType(serialized_format='%Y.%m.%d %H:%M')
    assert dt_type(dt.isoformat()) == dt
    assert dt_type.to_primitive(dt) == output


def test_datetime_accepts_datetime():
    output = '2013.03.07 15:31'
    dt = datetime.datetime(2013, 3, 7, 15, 31)
    dt_type = DateTimeType(serialized_format='%Y.%m.%d %H:%M')
    assert dt_type(dt) == dt
    assert dt_type.to_primitive(dt) == output


def test_int():
    with pytest.raises(ConversionError):
        IntType()('a')
    assert IntType()(1) == 1


def test_custom_validation_functions():
    class UppercaseType(BaseType):
        def validate_uppercase(self, value):
            if value.upper() != value:
                raise ValidationError("Value must be uppercase!")

    field = UppercaseType()

    with pytest.raises(ValidationError):
        field.validate("lowercase")


def test_custom_validation_function_and_inheritance():
    class UppercaseType(StringType):

        def validate_uppercase(self, value):
            if value.upper() != value:
                raise ValidationError("Value must be uppercase!")

    class MUppercaseType(UppercaseType):

        def __init__(self, number_of_m_chars, **kwargs):
            self.number_of_m_chars = number_of_m_chars

            super(MUppercaseType, self).__init__(**kwargs)

        def validate_contains_m_chars(self, value):
            if value.count("M") != self.number_of_m_chars:
                raise ValidationError("Value must contain {0} 'm' characters".format(self.number_of_m_chars))

    field = MUppercaseType(number_of_m_chars=3)

    field.validate("MMM")

    with pytest.raises(ValidationError):
        field.validate("mmm")

    with pytest.raises(ValidationError):
        field.validate("MM")


def test_email_type_with_invalid_email():
    with pytest.raises(ValidationError):
        EmailType().validate(u'sdfg\U0001f636\U0001f46e')


def test_url_type_with_invalid_url():
    with pytest.raises(ValidationError):
        URLType().validate(u'http:example.com')

<<<<<<< HEAD
    def test_raises_error(self):
        field = LongType(required=True)
        with self.assertRaises(ConversionError):
            field.to_native(None)
=======
>>>>>>> 3879e427

def test_raises_error():
    field = LongType(required=True)
    with pytest.raises(ConversionError):
        field.convert(None)


def test_string_type_required():
    field = StringType(required=True)
    with pytest.raises(ValidationError):
        field.validate(None)


def test_string_type_accepts_none():
    field = StringType()
    field.validate(None)


def test_string_required_accepts_empty_string():
    field = StringType(required=True)
    field.validate('')


def test_string_min_length_doesnt_accept_empty_string():
    field = StringType(min_length=1)
    with pytest.raises(ValidationError):
        field.validate('')


def test_string_regex():
    StringType(regex='\d+').validate("1")

    with pytest.raises(ValidationError):
        StringType(regex='\d+').validate("a")

<|MERGE_RESOLUTION|>--- conflicted
+++ resolved
@@ -100,19 +100,6 @@
     with pytest.raises(ValidationError):
         URLType().validate(u'http:example.com')
 
-<<<<<<< HEAD
-    def test_raises_error(self):
-        field = LongType(required=True)
-        with self.assertRaises(ConversionError):
-            field.to_native(None)
-=======
->>>>>>> 3879e427
-
-def test_raises_error():
-    field = LongType(required=True)
-    with pytest.raises(ConversionError):
-        field.convert(None)
-
 
 def test_string_type_required():
     field = StringType(required=True)
